import logging
import os
import time
import typing
import warnings
from contextlib import redirect_stderr
from functools import partial
from pathlib import Path
from statistics import mean, stdev

import fasttext
import pytorch_lightning as pl
import torch
from sentence_transformers import SentenceTransformer
from torch import nn
from torch.utils.data import DataLoader

<<<<<<< HEAD
from data import HatefulTweets, RnnDataset, TransformerEmbeddingsDataset
from nn import BinaryMLP, LSTMModel, RNNModel, train_model


def run_lstm_test(
    model_file: Path,
    name: str = "model",
    seed: int = 42,
    verbose: bool = True,
    feature_size=300, hidden_size=150, num_layers=1
) -> dict[str, float]:
    pl.seed_everything(seed, workers=True)

    datamodule = HatefulTweets(
        model_file, 128, dataset_cls=RnnDataset
    )
    model = LSTMModel(feature_size=feature_size, hidden_size=hidden_size,
                      num_layers=num_layers, learning_rate=1e-4)

    best_log = train_model(model, datamodule, name=name,
                           epochs=200, verbose=verbose)
    return best_log

def run_rnn_test(
    model_file: Path,
    name: str = "model",
    seed: int = 42,
    verbose: bool = True,
    feature_size=300, hidden_size=150, num_layers=1
) -> dict[str, float]:
    pl.seed_everything(seed, workers=True)

    datamodule = HatefulTweets(
        model_file, 128, dataset_cls=RnnDataset
    )
    model = RNNModel(feature_size=feature_size, hidden_size=hidden_size,
                      num_layers=num_layers, learning_rate=1e-4)

    best_log = train_model(model, datamodule, name=name,
                           epochs=200, verbose=verbose)
    return best_log
=======
from config import ENGLISH_TEST, ENGLISH_TRAIN, PROBLEM_TEST, PROBLEM_TRAIN
from data import HatefulTweets, TextDataset, WordDataset
from nn import BinaryMLP, CNNModel, train_model
from text_processing import get_fasttext_embeddings
>>>>>>> f2ccc08f


def run_mlp_test(
    datamodule: pl.LightningDataModule,
    name: str = "model",
    seed: int = 42,
    verbose: bool = True,
) -> dict[str, float]:
    pl.seed_everything(seed, workers=True)

    model = BinaryMLP(300, [512, 256, 128, 64], learning_rate=1e-4)

<<<<<<< HEAD
    best_log = train_model(model, datamodule, name=name,
                           epochs=200, verbose=verbose)
=======
    start = time.perf_counter()
    best_log = train_model(model, datamodule, name=name, epochs=200, verbose=verbose)
    end = time.perf_counter()

    best_log["train_time"] = end - start
>>>>>>> f2ccc08f
    return best_log


def run_cnn_test(
    datamodule: pl.LightningDataModule,
    sentence_length: int = 32,
    name: str = "model",
    seed: int = 42,
    verbose: bool = True,
) -> dict[str, float]:
    pl.seed_everything(seed, workers=True)

    model = CNNModel(
        conv_kernels=[3, 4, 5],
        conv_filter=100,
        head_dim=300,
        sentence_length=sentence_length,
        learning_rate=1e-5,
    )

<<<<<<< HEAD
    best_log = train_model(model, datamodule, name=name,
                           epochs=200, verbose=verbose)
=======
    start = time.perf_counter()
    best_log = train_model(model, datamodule, name=name, epochs=200, verbose=verbose)
    end = time.perf_counter()

    best_log["train_time"] = end - start
    return best_log


def run_labse_test_single(
    datamodule: pl.LightningDataModule,
    name: str = "model",
    seed: int = 42,
    verbose: bool = True,
):
    pl.seed_everything(seed, workers=True)

    model = BinaryMLP(
        emb_dim=768,
        hidden_dims=[256, 128],
        learning_rate=1e-4,
    )

    start = time.perf_counter()
    best_log = train_model(
        model,
        datamodule,
        name=f"{name}",
        epochs=200,
        verbose=verbose,
    )
    end = time.perf_counter()

    best_log["train_time"] = end - start
>>>>>>> f2ccc08f
    return best_log


def run_labse_test_multi(
    datamodule_english: pl.LightningDataModule,
    datamodule_polish: pl.LightningDataModule,
    name: str = "model",
    seed: int = 42,
    verbose: bool = True,
):
    pl.seed_everything(seed, workers=True)

    model = BinaryMLP(
        emb_dim=768,
        hidden_dims=[256, 128],
        learning_rate=1e-4,
    )

    english_logs = train_model(
        model,
        datamodule_english,
        name=f"{name}_english",
        epochs=200,
        verbose=verbose,
    )

    model.load_state_dict(torch.load(f"checkpoints/{name}_english.ckpt")["state_dict"])
    polish_pre_training_logs = model.trainer.validate(
        model,
        datamodule=datamodule_polish,
        verbose=verbose,
    )[0]

    polish_logs = train_model(
        model,
        datamodule_polish,
        name=f"{name}_polish",
        epochs=200,
        verbose=verbose,
    )

    return {
        **{f"english_{k}": v for k, v in english_logs.items()},
        **{f"polish_pre_training_{k}": v for k, v in polish_pre_training_logs.items()},
        **{f"polish_{k}": v for k, v in polish_logs.items()},
    }


def run_repeated(run_test: typing.Callable, seed_start=1, seed_end=11):
    logging.getLogger("pytorch_lightning").setLevel(logging.ERROR)

    logs: dict[str, list[float]] = {}

    with warnings.catch_warnings():
        warnings.filterwarnings("ignore", message=".*Checkpoint directory.*")

        for seed in range(seed_start, seed_end):
            log = run_test(seed)

            for k, v in log.items():
                logs.setdefault(k, []).append(v)

    logging.getLogger("pytorch_lightning").setLevel(logging.INFO)

    return {
        key: f"{mean(value):.4f} ± {stdev(value):.4f}" for key, value in logs.items()
    }


def run_repeated_mlp(
    embeddings_model_path: Path,
    train_path: Path = PROBLEM_TRAIN,
    test_path: Path = PROBLEM_TEST,
    name: str = "model",
    verbose: bool = False,
) -> dict[str, str]:
    with open(os.devnull, "w") as null:
        with redirect_stderr(null):
            embeddings_model = fasttext.load_model(str(embeddings_model_path))

    get_embeddings = partial(get_fasttext_embeddings, embeddings_model)

    train_dataset = TextDataset(train_path, get_embeddings)
    test_dataset = TextDataset(test_path, get_embeddings)

    datamodule = HatefulTweets(train_dataset, test_dataset, 128)

    return run_repeated(
        lambda seed: run_mlp_test(
            datamodule,
            name=f"{name}_{seed}",
            seed=seed,
            verbose=verbose,
        )
    )


<<<<<<< HEAD
def run_repeated_lstm(
    model_file: Path,
    name: str = "lstm",
    verbose: bool = False,
    seed_start=1,
    seed_end=11,
    feature_size=300, hidden_size=150, num_layers=1
) -> dict[str, str]:
    return run_repeated(
        lambda seed: run_lstm_test(
            name=f"{name}_{seed}", seed=seed, verbose=verbose, model_file=model_file, feature_size=feature_size, hidden_size=hidden_size, num_layers=num_layers),
        seed_start=seed_start, seed_end=seed_end
    )


def run_repeated_rnn(
    model_file: Path,
    name: str = "lstm",
    verbose: bool = False,
    seed_start=1,
    seed_end=11,
    feature_size=300, hidden_size=150, num_layers=1
) -> dict[str, str]:
    return run_repeated(
        lambda seed: run_rnn_test(
            name=f"{name}_{seed}", seed=seed, verbose=verbose, model_file=model_file, feature_size=feature_size, hidden_size=hidden_size, num_layers=num_layers),
        seed_start=seed_start, seed_end=seed_end
    )


def run_repeated_transformer(
    name: str = "model", verbose: bool = False, seed_start=1, seed_end=11
) -> dict[str, str]:
=======
def run_repeated_cnn(
    embeddings_model_path: Path,
    train_path: Path = PROBLEM_TRAIN,
    test_path: Path = PROBLEM_TEST,
    sentence_length: int = 32,
    name: str = "cnn",
    verbose: bool = False,
):
    with open(os.devnull, "w") as null:
        with redirect_stderr(null):
            model = fasttext.load_model(str(embeddings_model_path))

    train_dataset = WordDataset(train_path, model.get_word_vector, sentence_length)
    test_dataset = WordDataset(test_path, model.get_word_vector, sentence_length)

    datamodule = HatefulTweets(train_dataset, test_dataset, 128)

>>>>>>> f2ccc08f
    return run_repeated(
        lambda seed: run_cnn_test(
            datamodule=datamodule,
            sentence_length=sentence_length,
            name=f"{name}_{seed}",
            seed=seed,
            verbose=verbose,
        )
    )


def run_repeated_labse_single(
    train_path: Path = PROBLEM_TRAIN,
    test_path: Path = PROBLEM_TEST,
    name: str = "model",
    verbose: bool = False,
):
    embeddings_model = SentenceTransformer("sentence-transformers/LaBSE")
    get_embeddings = lambda x: embeddings_model.encode(
        x,
        convert_to_numpy=False,
        convert_to_tensor=True,
        batch_size=128,
    ).cpu()

    train_dataset = TextDataset(train_path, get_embeddings)
    test_dataset = TextDataset(test_path, get_embeddings)
    datamodule = HatefulTweets(train_dataset, test_dataset, 128)

    return run_repeated(
        lambda seed: run_labse_test_single(
            datamodule=datamodule,
            name=f"{name}_{seed}",
            seed=seed,
            verbose=verbose,
        )
    )


def run_repeated_labse_multi(
    initial_train_path: Path = ENGLISH_TRAIN,
    initial_test_path: Path = ENGLISH_TEST,
    target_train_path: Path = PROBLEM_TRAIN,
    target_test_path: Path = PROBLEM_TEST,
    name: str = "model",
    verbose: bool = False,
):
    embeddings_model = SentenceTransformer("sentence-transformers/LaBSE")
    get_embeddings = lambda x: embeddings_model.encode(
        x,
        convert_to_numpy=False,
        convert_to_tensor=True,
        batch_size=128,
    ).cpu()

    train_dataset_english = TextDataset(initial_train_path, get_embeddings)
    test_dataset_english = TextDataset(initial_test_path, get_embeddings)
    datamodule_english = HatefulTweets(train_dataset_english, test_dataset_english, 128)

    train_dataset_polish = TextDataset(target_train_path, get_embeddings)
    test_dataset_polish = TextDataset(target_test_path, get_embeddings)
    datamodule_polish = HatefulTweets(train_dataset_polish, test_dataset_polish, 128)

    return run_repeated(
        lambda seed: run_labse_test_multi(
            datamodule_english=datamodule_english,
            datamodule_polish=datamodule_polish,
            name=f"{name}_{seed}",
            seed=seed,
            verbose=verbose,
        )
    )


def test_inference_time(model: nn.Module, data_loader: DataLoader) -> str:
    model.eval()
    times = []

    with torch.no_grad():
        for _ in range(100):
            for x, _ in data_loader:
                x = x.cuda()

                start = time.perf_counter()
                model(x)
                end = time.perf_counter()

                times.append(end - start)

    return f"{mean(times):.4f} ± {stdev(times):.4f}"


def calculate_memory_usage(model: nn.Module) -> str:
    mem_params = sum(p.nelement() * p.element_size() for p in model.parameters())
    mem_buffers = sum(b.nelement() * b.element_size() for b in model.buffers())
    mem = mem_params + mem_buffers

    return f"{mem / (1024**2):.3f} MB"<|MERGE_RESOLUTION|>--- conflicted
+++ resolved
@@ -14,11 +14,10 @@
 from sentence_transformers import SentenceTransformer
 from torch import nn
 from torch.utils.data import DataLoader
-
-<<<<<<< HEAD
-from data import HatefulTweets, RnnDataset, TransformerEmbeddingsDataset
-from nn import BinaryMLP, LSTMModel, RNNModel, train_model
-
+from config import ENGLISH_TEST, ENGLISH_TRAIN, PROBLEM_TEST, PROBLEM_TRAIN
+from data import HatefulTweets, TextDataset, WordDataset, RnnDataset
+from nn import BinaryMLP, CNNModel, LSTMModel, RNNModel, train_model
+from text_processing import get_fasttext_embeddings
 
 def run_lstm_test(
     model_file: Path,
@@ -40,7 +39,7 @@
     return best_log
 
 def run_rnn_test(
-    model_file: Path,
+    datamodule: pl.LightningDataModule,
     name: str = "model",
     seed: int = 42,
     verbose: bool = True,
@@ -48,21 +47,13 @@
 ) -> dict[str, float]:
     pl.seed_everything(seed, workers=True)
 
-    datamodule = HatefulTweets(
-        model_file, 128, dataset_cls=RnnDataset
-    )
     model = RNNModel(feature_size=feature_size, hidden_size=hidden_size,
                       num_layers=num_layers, learning_rate=1e-4)
 
     best_log = train_model(model, datamodule, name=name,
                            epochs=200, verbose=verbose)
     return best_log
-=======
-from config import ENGLISH_TEST, ENGLISH_TRAIN, PROBLEM_TEST, PROBLEM_TRAIN
-from data import HatefulTweets, TextDataset, WordDataset
-from nn import BinaryMLP, CNNModel, train_model
-from text_processing import get_fasttext_embeddings
->>>>>>> f2ccc08f
+
 
 
 def run_mlp_test(
@@ -75,16 +66,11 @@
 
     model = BinaryMLP(300, [512, 256, 128, 64], learning_rate=1e-4)
 
-<<<<<<< HEAD
-    best_log = train_model(model, datamodule, name=name,
-                           epochs=200, verbose=verbose)
-=======
     start = time.perf_counter()
     best_log = train_model(model, datamodule, name=name, epochs=200, verbose=verbose)
     end = time.perf_counter()
 
     best_log["train_time"] = end - start
->>>>>>> f2ccc08f
     return best_log
 
 
@@ -105,10 +91,6 @@
         learning_rate=1e-5,
     )
 
-<<<<<<< HEAD
-    best_log = train_model(model, datamodule, name=name,
-                           epochs=200, verbose=verbose)
-=======
     start = time.perf_counter()
     best_log = train_model(model, datamodule, name=name, epochs=200, verbose=verbose)
     end = time.perf_counter()
@@ -142,7 +124,6 @@
     end = time.perf_counter()
 
     best_log["train_time"] = end - start
->>>>>>> f2ccc08f
     return best_log
 
 
@@ -239,19 +220,27 @@
         )
     )
 
-
-<<<<<<< HEAD
 def run_repeated_lstm(
     model_file: Path,
     name: str = "lstm",
     verbose: bool = False,
     seed_start=1,
     seed_end=11,
-    feature_size=300, hidden_size=150, num_layers=1
+    feature_size=300, hidden_size=150, num_layers=1,
+    train_path: Path = PROBLEM_TRAIN,
+    test_path: Path = PROBLEM_TEST,
 ) -> dict[str, str]:
+    train_dataset = RnnDataset(train_path, model_file)
+    test_dataset = RnnDataset(test_path, model_file)
+
+    datamodule = HatefulTweets(train_dataset, test_dataset, 128)
     return run_repeated(
         lambda seed: run_lstm_test(
-            name=f"{name}_{seed}", seed=seed, verbose=verbose, model_file=model_file, feature_size=feature_size, hidden_size=hidden_size, num_layers=num_layers),
+            datamodule = datamodule,
+            name=f"{name}_{seed}", 
+            seed=seed, 
+            verbose=verbose,
+            feature_size=feature_size, hidden_size=hidden_size, num_layers=num_layers),
         seed_start=seed_start, seed_end=seed_end
     )
 
@@ -262,19 +251,25 @@
     verbose: bool = False,
     seed_start=1,
     seed_end=11,
-    feature_size=300, hidden_size=150, num_layers=1
+    feature_size=300, hidden_size=150, num_layers=1,
+    train_path: Path = PROBLEM_TRAIN,
+    test_path: Path = PROBLEM_TEST,
 ) -> dict[str, str]:
+    train_dataset = RnnDataset(train_path, model_file)
+    test_dataset = RnnDataset(test_path, model_file)
+
+    datamodule = HatefulTweets(train_dataset, test_dataset, 128)
     return run_repeated(
         lambda seed: run_rnn_test(
-            name=f"{name}_{seed}", seed=seed, verbose=verbose, model_file=model_file, feature_size=feature_size, hidden_size=hidden_size, num_layers=num_layers),
+            datamodule = datamodule,
+            name=f"{name}_{seed}",
+            seed=seed,
+            verbose=verbose,
+            feature_size=feature_size, hidden_size=hidden_size, num_layers=num_layers),
         seed_start=seed_start, seed_end=seed_end
     )
 
 
-def run_repeated_transformer(
-    name: str = "model", verbose: bool = False, seed_start=1, seed_end=11
-) -> dict[str, str]:
-=======
 def run_repeated_cnn(
     embeddings_model_path: Path,
     train_path: Path = PROBLEM_TRAIN,
@@ -292,7 +287,6 @@
 
     datamodule = HatefulTweets(train_dataset, test_dataset, 128)
 
->>>>>>> f2ccc08f
     return run_repeated(
         lambda seed: run_cnn_test(
             datamodule=datamodule,
